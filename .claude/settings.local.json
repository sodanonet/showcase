{
  "permissions": {
    "allow": [
      "Bash(npm install:*)",
      "Bash(npm search:*)",
      "Bash(git remote get-url:*)",
      "Bash(git add:*)",
      "Bash(git commit:*)",
<<<<<<< HEAD
      "Bash(git merge:*)"
=======
      "Bash(npx nx build:*)",
      "Bash(npm run build:*)",
      "Bash(docker build:*)",
      "Bash(docker logs:*)",
      "Bash(git checkout:*)"
>>>>>>> d6e91962
    ],
    "deny": [],
    "ask": []
  }
}<|MERGE_RESOLUTION|>--- conflicted
+++ resolved
@@ -6,15 +6,13 @@
       "Bash(git remote get-url:*)",
       "Bash(git add:*)",
       "Bash(git commit:*)",
-<<<<<<< HEAD
-      "Bash(git merge:*)"
-=======
+      "Bash(git merge:*)",
       "Bash(npx nx build:*)",
       "Bash(npm run build:*)",
       "Bash(docker build:*)",
       "Bash(docker logs:*)",
-      "Bash(git checkout:*)"
->>>>>>> d6e91962
+      "Bash(git checkout:*)",
+      "Bash(git push:*)"
     ],
     "deny": [],
     "ask": []
